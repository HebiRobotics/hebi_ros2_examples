#include "rclcpp/rclcpp.hpp"
#include "rclcpp_action/rclcpp_action.hpp"
#include <ament_index_cpp/get_package_share_directory.hpp>

#include <control_msgs/msg/joint_jog.hpp>
#include <trajectory_msgs/msg/joint_trajectory.hpp>
#include <sensor_msgs/msg/joint_state.hpp>
#include <geometry_msgs/msg/inertia.hpp>
#include <geometry_msgs/msg/pose_stamped.hpp>
#include <std_msgs/msg/bool.hpp>
#include <std_srvs/srv/empty.hpp>
#include <hebi_msgs/action/arm_motion.hpp>

#include "hebi_cpp_api/group_command.hpp"
#include "hebi_cpp_api/robot_model.hpp"
#include "hebi_cpp_api/robot_config.hpp"
#include "hebi_cpp_api/arm/arm.hpp"

#include <chrono>
#include <thread>


namespace arm = hebi::experimental::arm;

namespace hebi {
namespace ros {

class ArmNode : public rclcpp::Node {
public:
  using ArmMotion = hebi_msgs::action::ArmMotion;
  using GoalHandleArmMotion = rclcpp_action::ServerGoalHandle<ArmMotion>;
  
  ArmNode() : Node("arm_node") {

<<<<<<< HEAD
  // Parameter Description
  // Parameters passed into the node
  auto config_file_des = rcl_interfaces::msg::ParameterDescriptor{};
  auto config_package_des = rcl_interfaces::msg::ParameterDescriptor{};

  // Parameters passed through config file changed during runtime
  auto ik_seed_des = rcl_interfaces::msg::ParameterDescriptor{};
  auto use_traj_times_des = rcl_interfaces::msg::ParameterDescriptor{};
  auto compliant_mode_des = rcl_interfaces::msg::ParameterDescriptor{};

  config_file_des.description = "Config file for the arm of type .cfg.yaml.";
  config_package_des.description = "Package containg the config file.";
  ik_seed_des.description = "Seed for inverse kinematics. Can be changed during runtime.";
  use_traj_times_des.description = "Can be changed during runtime.";
  compliant_mode_des.description = "No arm motion can be commanded in compliant mode. Can be changed during runtime.";

  // Declare default parameter values
  this->declare_parameter("config_file", rclcpp::PARAMETER_STRING);
  this->declare_parameter("config_package", rclcpp::PARAMETER_STRING);
  this->declare_parameter("ik_seed", rclcpp::PARAMETER_DOUBLE_ARRAY);
  this->declare_parameter("use_traj_times", true);
  this->declare_parameter("compliant_mode", false);

  // Get the parameters that are passed into the node
  config_package_ = this->get_parameter("config_package").as_string();
  config_file_ = this->get_parameter("config_file").as_string();

  // Initialize the arm with configs
  if (!initializeArm()) {
    RCLCPP_ERROR(this->get_logger(), "Could not initialize arm!");
    return;
  }

  // Create parameter callbacks for the remaining parameters, which can be changed during runtime
  parameter_event_handler_ = std::make_shared<rclcpp::ParameterEventHandler>(this);
=======
    // Parameter Description
    auto names_des = rcl_interfaces::msg::ParameterDescriptor{};
    auto families_des = rcl_interfaces::msg::ParameterDescriptor{};
    auto gains_package_des = rcl_interfaces::msg::ParameterDescriptor{};
    auto gains_file_des = rcl_interfaces::msg::ParameterDescriptor{};
    auto hrdf_package_des = rcl_interfaces::msg::ParameterDescriptor{};
    auto hrdf_file_des = rcl_interfaces::msg::ParameterDescriptor{};
    auto home_position_des = rcl_interfaces::msg::ParameterDescriptor{};
    auto ik_seed_des = rcl_interfaces::msg::ParameterDescriptor{};
    auto prefix_des = rcl_interfaces::msg::ParameterDescriptor{};
    auto use_traj_times_des = rcl_interfaces::msg::ParameterDescriptor{};
    auto compliant_mode_des = rcl_interfaces::msg::ParameterDescriptor{};

    names_des.description = "Array of Names of the HEBI Modules";
    families_des.description = "Array of Families of HEBI Modules";
    gains_package_des.description = "ROS package containing the gains file for your HEBI arm";
    gains_file_des.description = "Relative path of the gains file from the gains_package";
    hrdf_package_des.description = "ROS package containing the HRDF file for your HEBI arm";
    hrdf_file_des.description = "Relative path of the HRDF file from the hrdf_package";
    home_position_des.description = "Array of float values to move your arm after initialization.";
    ik_seed_des.description = "Seed for inverse kinematics. Can be changed during runtime.";
    prefix_des.description = "";
    use_traj_times_des.description = "";
    compliant_mode_des.description = "No arm motion can be commanded in compliant mode. Can be changed during runtime.";

    // Declare default parameter values
    this->declare_parameter("names", rclcpp::PARAMETER_STRING_ARRAY);
    this->declare_parameter("families", rclcpp::PARAMETER_STRING_ARRAY);
    this->declare_parameter("gains_package", rclcpp::PARAMETER_STRING);
    this->declare_parameter("gains_file", rclcpp::PARAMETER_STRING);
    this->declare_parameter("hrdf_package", rclcpp::PARAMETER_STRING);
    this->declare_parameter("hrdf_file", rclcpp::PARAMETER_STRING);
    this->declare_parameter("home_position", rclcpp::PARAMETER_DOUBLE_ARRAY);
    this->declare_parameter("ik_seed", rclcpp::PARAMETER_DOUBLE_ARRAY);
    this->declare_parameter("prefix", "");
    this->declare_parameter("use_traj_times", true);
    this->declare_parameter("compliant_mode", false);

    // Parameter subscriber
    parameter_event_handler_ = std::make_shared<rclcpp::ParameterEventHandler>(this);

    // Parameter callbacks
    ik_seed_callback_handle_ = parameter_event_handler_->add_parameter_callback("ik_seed", std::bind(&ArmNode::ikSeedCallback, this, std::placeholders::_1));
    use_traj_times_callback_handle_ = parameter_event_handler_->add_parameter_callback("use_traj_times", std::bind(&ArmNode::useTrajTimesCallback, this, std::placeholders::_1));
    compliant_mode_callback_handle_ = parameter_event_handler_->add_parameter_callback("compliant_mode", std::bind(&ArmNode::compliantModeCallback, this, std::placeholders::_1));

    // Subscribers
    joint_jog_subscriber_ = this->create_subscription<control_msgs::msg::JointJog>("joint_jog", 50, std::bind(&ArmNode::jointJogCallback, this, std::placeholders::_1));
    cartesian_jog_subscriber_ = this->create_subscription<control_msgs::msg::JointJog>("cartesian_jog", 50, std::bind(&ArmNode::cartesianJogCallback, this, std::placeholders::_1));
    SE3_jog_subscriber_ = this->create_subscription<control_msgs::msg::JointJog>("SE3_jog", 50, std::bind(&ArmNode::SE3JogCallback, this, std::placeholders::_1));
    joint_waypoint_subscriber_ = this->create_subscription<trajectory_msgs::msg::JointTrajectory>("joint_trajectory", 50, std::bind(&ArmNode::jointWaypointsCallback, this, std::placeholders::_1));
    cartesian_waypoint_subscriber_ = this->create_subscription<trajectory_msgs::msg::JointTrajectory>("cartesian_trajectory", 50, std::bind(&ArmNode::cartesianWaypointsCallback, this, std::placeholders::_1));

    // Publishers
    arm_state_pub_ = this->create_publisher<sensor_msgs::msg::JointState>("joint_states", 50);
    center_of_mass_publisher_ = this->create_publisher<geometry_msgs::msg::Inertia>("inertia", 50);
    end_effector_pose_publisher_ = this->create_publisher<geometry_msgs::msg::PoseStamped>("ee_pose", 50);

    // Services
    home_service_ = this->create_service<std_srvs::srv::Empty>("home", std::bind(&ArmNode::homeCallback, this, std::placeholders::_1, std::placeholders::_2));
    
    // Start the action server
    action_server_ = rclcpp_action::create_server<ArmMotion>(
      this,
      "arm_motion",
      std::bind(&ArmNode::handleArmMotionGoal, this, std::placeholders::_1, std::placeholders::_2),
      std::bind(&ArmNode::handleArmMotionCancel, this, std::placeholders::_1),
      std::bind(&ArmNode::handleArmMotionAccepted, this, std::placeholders::_1));

    // Initialize the arm
    if (!initializeArm()) {
      RCLCPP_ERROR(this->get_logger(), "Could not initialize arm!");
      return;
    }
>>>>>>> 0a5ec855

  // Parameter callbacks
  ik_seed_callback_handle_ = parameter_event_handler_->add_parameter_callback("ik_seed", std::bind(&ArmNode::ikSeedCallback, this, std::placeholders::_1));
  use_traj_times_callback_handle_ = parameter_event_handler_->add_parameter_callback("use_traj_times", std::bind(&ArmNode::useTrajTimesCallback, this, std::placeholders::_1));
  compliant_mode_callback_handle_ = parameter_event_handler_->add_parameter_callback("compliant_mode", std::bind(&ArmNode::compliantModeCallback, this, std::placeholders::_1));

  // Common Subscribers
  joint_jog_subscriber_ = this->create_subscription<control_msgs::msg::JointJog>("joint_jog", 50, std::bind(&ArmNode::jointJogCallback, this, std::placeholders::_1));
  cartesian_jog_subscriber_ = this->create_subscription<control_msgs::msg::JointJog>("cartesian_jog", 50, std::bind(&ArmNode::cartesianJogCallback, this, std::placeholders::_1));
  SE3_jog_subscriber_ = this->create_subscription<control_msgs::msg::JointJog>("SE3_jog", 50, std::bind(&ArmNode::SE3JogCallback, this, std::placeholders::_1));
  joint_waypoint_subscriber_ = this->create_subscription<trajectory_msgs::msg::JointTrajectory>("joint_trajectory", 50, std::bind(&ArmNode::jointWaypointsCallback, this, std::placeholders::_1));
  cartesian_waypoint_subscriber_ = this->create_subscription<trajectory_msgs::msg::JointTrajectory>("cartesian_trajectory", 50, std::bind(&ArmNode::cartesianWaypointsCallback, this, std::placeholders::_1));

  // Subscribers specific to plugins


  // Publishers
  arm_state_pub_ = this->create_publisher<sensor_msgs::msg::JointState>("fdbk_joint_states", 50);
  center_of_mass_publisher_ = this->create_publisher<geometry_msgs::msg::Inertia>("inertia", 50);
  end_effector_pose_publisher_ = this->create_publisher<geometry_msgs::msg::PoseStamped>("ee_pose", 50);
  
  // start the action server
  action_server_ = rclcpp_action::create_server<ArmMotion>(
    this,
    "arm_motion",
    std::bind(&ArmNode::handleArmMotionGoal, this, std::placeholders::_1, std::placeholders::_2),
    std::bind(&ArmNode::handleArmMotionCancel, this, std::placeholders::_1),
    std::bind(&ArmNode::handleArmMotionAccepted, this, std::placeholders::_1)
  );

  timer_ = this->create_wall_timer(std::chrono::milliseconds(5), std::bind(&ArmNode::publishState, this));

  // Go to home position
  if (go_to_home_) {
    try {
      arm_->update();
      arm_->setGoal(arm::Goal::createFromPosition(3.0, home_position_));
    }
    catch (const std::runtime_error& e) {
      RCLCPP_ERROR(this->get_logger(), "Could not go to home position: %s", e.what());
      return;
    }
<<<<<<< HEAD
=======

    // Raise homed flag only after it reaches the home position
    while (!arm_->atGoal() && rclcpp::ok()) {
      update();
    }  
    arm_initialized_ = true;
    RCLCPP_INFO(this->get_logger(), "Reached home position");
>>>>>>> 0a5ec855
  }

  // Raise homed flag only after it reaches the home position
  while (!arm_->atGoal() && rclcpp::ok()) {
    update();
  }  
  homed_flag_ = true;
  RCLCPP_INFO(this->get_logger(), "Reached home position");
}

void update() {
  // Update feedback, and command the arm to move along its planned path
  // (this also acts as a loop-rate limiter so no 'sleep' is needed)
  if (!arm_->update())
    RCLCPP_WARN(this->get_logger(), "Error Getting Feedback -- Check Connection");
  else if (!arm_->send())
    RCLCPP_WARN(this->get_logger(), "Error Sending Commands -- Check Connection");
}

private:

  std::string config_package_ = "";
  std::string config_file_ = "";

  std::unique_ptr<arm::Arm> arm_;

  bool arm_initialized_ = false; // Indicates that the end-effector has been homed initially
  bool has_active_trajectory_ = false; // Indicates that an action is being executed

  bool compliant_mode_{false};
  Eigen::VectorXd home_position_ = Eigen::VectorXd::Constant(6, 0.01); // Default values are close to zero to avoid singularity
  bool go_to_home_{false};
  int num_joints_;

  Eigen::VectorXd ik_seed_;
  bool use_ik_seed_{false};

  bool use_traj_times_{true};

  sensor_msgs::msg::JointState state_msg_;
  geometry_msgs::msg::Inertia center_of_mass_message_;

  rclcpp::Subscription<control_msgs::msg::JointJog>::SharedPtr joint_jog_subscriber_;
  rclcpp::Subscription<control_msgs::msg::JointJog>::SharedPtr cartesian_jog_subscriber_;
  rclcpp::Subscription<control_msgs::msg::JointJog>::SharedPtr SE3_jog_subscriber_;
  rclcpp::Subscription<trajectory_msgs::msg::JointTrajectory>::SharedPtr cartesian_waypoint_subscriber_;
  rclcpp::Subscription<trajectory_msgs::msg::JointTrajectory>::SharedPtr joint_waypoint_subscriber_;

  rclcpp::Publisher<sensor_msgs::msg::JointState>::SharedPtr arm_state_pub_;
  rclcpp::Publisher<geometry_msgs::msg::Inertia>::SharedPtr center_of_mass_publisher_;
  rclcpp::Publisher<geometry_msgs::msg::PoseStamped>::SharedPtr end_effector_pose_publisher_;

  rclcpp_action::Server<hebi_msgs::action::ArmMotion>::SharedPtr action_server_;

  rclcpp::Service<std_srvs::srv::Empty>::SharedPtr home_service_;

  rclcpp::TimerBase::SharedPtr timer_;

  std::shared_ptr<rclcpp::ParameterEventHandler> parameter_event_handler_;
  std::shared_ptr<rclcpp::ParameterCallbackHandle> ik_seed_callback_handle_;
  std::shared_ptr<rclcpp::ParameterCallbackHandle> use_traj_times_callback_handle_;
  std::shared_ptr<rclcpp::ParameterCallbackHandle> compliant_mode_callback_handle_;

  ////////////////////// PARAMETER CALLBACK FUNCTIONS //////////////////////
  void ikSeedCallback(const rclcpp::Parameter & p) {
    RCLCPP_INFO(this->get_logger(), "Received an update to parameter 'ik_seed'");

    std::vector<double> ik_seed_vector;
    this->get_parameter("ik_seed", ik_seed_vector);
    if (ik_seed_vector.size() == 0)
    {
      RCLCPP_WARN(this->get_logger(), "'ik_seed' parameter is empty; Ignoring!");
      use_ik_seed_ = false;
    }
    else if (ik_seed_vector.size() != this->arm_->size()) {
      RCLCPP_WARN(this->get_logger(), "'ik_seed' parameter not the same length as HRDF file's number of DoF! Ignoring!");
      use_ik_seed_ = false;
    }
    else 
    {
      ik_seed_ = Eigen::VectorXd(arm_->size());
      for (size_t i = 0; i < ik_seed_vector.size(); ++i) {
        ik_seed_[i] = ik_seed_vector[i];
      }
      RCLCPP_INFO(this->get_logger(), "Found and successfully updated 'ik_seed' parameter");
    }
  }

  void useTrajTimesCallback(const rclcpp::Parameter & p) {
    RCLCPP_INFO(
      this->get_logger(), "Received an update to parameter \"%s\" of type '%s': %s",
      p.get_name().c_str(),
      p.get_type_name().c_str(),
      p.as_bool() ? "true" : "false");

    this->get_parameter("use_traj_times", use_traj_times_);
    RCLCPP_INFO(this->get_logger(), "Found and successfully updated 'use_traj_times' parameter to %s", use_traj_times_ ? "true" : "false");
  }

  void compliantModeCallback(const rclcpp::Parameter & p) {
    RCLCPP_INFO(
      this->get_logger(), "Received an update to parameter \"%s\" of type '%s': %s",
      p.get_name().c_str(),
      p.get_type_name().c_str(),
      p.as_bool() ? "true" : "false");

    this->get_parameter("compliant_mode", compliant_mode_);
    RCLCPP_INFO(this->get_logger(), "Found and successfully updated 'compliant_mode' parameter to %s", compliant_mode_ ? "true" : "false");

    if (compliant_mode_) {
      setComplianceMode();
    } else {
      unsetComplianceMode();
    }
  }

  void setComplianceMode() {
    // Sleep for a bit to make sure the arm is done moving
    rclcpp::sleep_for(std::chrono::milliseconds(500));
    // Set the arm to compliance mode
    arm_->cancelGoal();
    RCLCPP_INFO(this->get_logger(), "Arm is now in compliance mode!");
  }

  void unsetComplianceMode() {
    // Set a goal from current position to switch to action/topic mode
    arm_->setGoal(arm::Goal::createFromPosition(arm_->lastFeedback().getPosition()));
  }

  //////////////////////// ACTION HANDLER FUNCTIONS ////////////////////////

  rclcpp_action::GoalResponse handleArmMotionGoal(const rclcpp_action::GoalUUID & uuid, std::shared_ptr<const ArmMotion::Goal> goal) {
    RCLCPP_INFO(this->get_logger(), "Received arm motion action request");
    (void)uuid;
    if (compliant_mode_) {
      RCLCPP_ERROR_STREAM(this->get_logger(), "Rejecting arm motion action request - in compliant mode!");
      return rclcpp_action::GoalResponse::REJECT;
    }
    else if (goal->wp_type != ArmMotion::Goal::CARTESIAN_SPACE && goal->wp_type != ArmMotion::Goal::JOINT_SPACE) {
      RCLCPP_ERROR_STREAM(this->get_logger(), "Rejecting arm motion action request - invalid waypoint type, should be 'CARTESIAN' or 'JOINT'");
      return rclcpp_action::GoalResponse::REJECT;
    }
    else if (goal->waypoints.points.empty()) {
      RCLCPP_ERROR_STREAM(this->get_logger(), "Rejecting arm motion action request - no waypoints specified");
      return rclcpp_action::GoalResponse::REJECT;
    }
    return rclcpp_action::GoalResponse::ACCEPT_AND_EXECUTE;
  }

  rclcpp_action::CancelResponse handleArmMotionCancel(const std::shared_ptr<GoalHandleArmMotion> goal_handle) {
    RCLCPP_INFO(this->get_logger(), "Received request to cancel arm motion action");
    (void)goal_handle;
    return rclcpp_action::CancelResponse::ACCEPT;
  }

  void handleArmMotionAccepted(const std::shared_ptr<GoalHandleArmMotion> goal_handle) {
    // this needs to return quickly to avoid blocking the executor
    // spin up a new thread to execute the action
    std::thread{std::bind(&ArmNode::startArmMotion, this, std::placeholders::_1), goal_handle}.detach();
  }

  void startArmMotion(const std::shared_ptr<GoalHandleArmMotion> goal_handle) {
    RCLCPP_INFO(this->get_logger(), "Executing arm motion action");
    
    // Acting flag should remain true while any action is being executed
    has_active_trajectory_ = true;

    // Wait until the action is complete, sending status/feedback along the way.
    rclcpp::Rate r(10);

    const auto goal = goal_handle->get_goal();
    auto feedback = std::make_shared<ArmMotion::Feedback>();
    auto result = std::make_shared<ArmMotion::Result>();

    // Replan a smooth joint trajectory from the current location through a
    // series of cartesian waypoints.
    // TODO: use a single struct instead of 6 single vectors of the same length;
    // but how do we do hierarchial actions?
    auto num_waypoints = goal->waypoints.points.size();

    Eigen::VectorXd wp_times(num_waypoints);
    bool use_traj_times = goal->use_wp_times;

    int waypoint_type = goal->wp_type;

    if (waypoint_type == ArmMotion::Goal::CARTESIAN_SPACE) {
      // Get each waypoint in cartesian space
      Eigen::Matrix3Xd xyz_positions(3, num_waypoints);
      Eigen::Matrix3Xd euler_angles(3, num_waypoints);
      for (size_t i = 0; i < num_waypoints; ++i) {
        if (use_traj_times) {
          wp_times(i) = goal->waypoints.points[i].time_from_start.sec + goal->waypoints.points[i].time_from_start.nanosec * 1e-9;
        }
        xyz_positions(0, i) = goal->waypoints.points[i].positions[0];
        xyz_positions(1, i) = goal->waypoints.points[i].positions[1];
        xyz_positions(2, i) = goal->waypoints.points[i].positions[2];
        euler_angles(0, i) = goal->waypoints.points[i].positions[3];
        euler_angles(1, i) = goal->waypoints.points[i].positions[4];
        euler_angles(2, i) = goal->waypoints.points[i].positions[5];
      }

      updateSE3Waypoints(use_traj_times, wp_times, xyz_positions, &euler_angles, false);
    } else if (waypoint_type == ArmMotion::Goal::JOINT_SPACE) {
      // Get each waypoint in joint space
      Eigen::MatrixXd pos(num_joints_, num_waypoints);
      Eigen::MatrixXd vel(num_joints_, num_waypoints);
      Eigen::MatrixXd accel(num_joints_, num_waypoints);

      for (size_t i = 0; i < num_waypoints; ++i) {
        if (use_traj_times) {
          wp_times(i) = goal->waypoints.points[i].time_from_start.sec + goal->waypoints.points[i].time_from_start.nanosec * 1e-9;
        }
        
        if (goal->waypoints.points[i].positions.size() != static_cast<size_t>(num_joints_) ||
            goal->waypoints.points[i].velocities.size() != static_cast<size_t>(num_joints_) ||
            goal->waypoints.points[i].accelerations.size() != static_cast<size_t>(num_joints_)) {
          RCLCPP_ERROR_STREAM(this->get_logger(), "Rejecting arm motion action request - Position, velocity, and acceleration sizes not correct for waypoint index");
          result->success = false;
          goal_handle->abort(result);

          // Reset acting flag
          has_active_trajectory_ = false;
          return;
        }

        for (size_t j = 0; j < static_cast<size_t>(num_joints_); ++j) {
          pos(j, i) = goal->waypoints.points[i].positions[j];
          vel(j, i) = goal->waypoints.points[i].velocities[j];
          accel(j, i) = goal->waypoints.points[i].accelerations[j];
        }
      }

      updateJointWaypoints(use_traj_times, wp_times, pos, vel, accel);
    }

    // Set LEDs to a particular color, or clear them.
    Color color;
    if (goal->set_color)
      color = Color(goal->r, goal->g, goal->b, 255);
    setColor(color);

    while (!arm_->atGoal() && rclcpp::ok()) {
      // Check if there is a cancel request
      if (goal_handle->is_canceling()) {
        result->success = false;
        goal_handle->canceled(result);
        setColor({0, 0, 0, 0});
        RCLCPP_INFO(this->get_logger(), "Arm motion was cancelled");
        
        // Reset acting flag
        has_active_trajectory_ = false;
        return;
      }

      // Check if compliant mode is active
      if (compliant_mode_) {
        result->success = false;
        goal_handle->abort(result);
        setColor({0, 0, 0, 0});
        RCLCPP_INFO(this->get_logger(), "Arm motion was aborted due to compliant mode activation");
        
        // Reset acting flag
        has_active_trajectory_ = false;
        return;
      }

      // Update and publish progress in feedback
      feedback->percent_complete = arm_->goalProgress() * 100.0;
      goal_handle->publish_feedback(feedback);      

      // Limit feedback rate
      r.sleep();
    }

    // Publish when the arm is done with a motion
    if (rclcpp::ok()) {
      result->success = true;
      goal_handle->succeed(result);
      RCLCPP_INFO(this->get_logger(), "Completed arm motion action");
      setColor({0, 0, 0, 0});
      // Reset acting flag
      has_active_trajectory_ = false;
    }

  }

  //////////////////////// HOME SERVICE CALLBACK FUNCTION ////////////////////////
  void homeCallback(const std::shared_ptr<std_srvs::srv::Empty::Request> request, std::shared_ptr<std_srvs::srv::Empty::Response> response) {
    (void)request;
    (void)response;

    if (!arm_initialized_) {
      RCLCPP_ERROR(this->get_logger(), "Arm not initialized yet!");
      return;
    }

    if (compliant_mode_) {
      RCLCPP_ERROR_STREAM(this->get_logger(), "Deactivate compliant mode to use home service");
      return;
    }

    if (has_active_trajectory_) {
      RCLCPP_ERROR_STREAM(this->get_logger(), "Arm is currently executing an action; cannot home");
      return;
    }

    // Go to home position
    try {
      has_active_trajectory_ = true;
      arm_->update();
      arm_->setGoal(arm::Goal::createFromPosition(3.0, home_position_));
    }
    catch (const std::runtime_error& e) {
      RCLCPP_ERROR(this->get_logger(), "Could not go to home position: %s", e.what());
      has_active_trajectory_ = false;
      return;
    }

    // Raise homed flag only after it reaches the home position
    while (!arm_->atGoal() && rclcpp::ok()) {
      update();
    }
    has_active_trajectory_ = false;
    RCLCPP_INFO(this->get_logger(), "Reached home position");
  }

  //////////////////////// SUBSCRIBER CALLBACK FUNCTIONS ////////////////////////

  // Callback for trajectories with joint angle waypoints
  void jointWaypointsCallback(const trajectory_msgs::msg::JointTrajectory::SharedPtr joint_trajectory) {

    if (compliant_mode_) {
      RCLCPP_ERROR_STREAM(this->get_logger(), "Deactivate compliant mode to use joint trajectory");
      return;
    }

    if (joint_trajectory->points.empty()) {
      RCLCPP_ERROR_STREAM(this->get_logger(), "No waypoints specified");
      return;
    }

    // Print length of trajectory
    RCLCPP_INFO_STREAM(this->get_logger(), "Received trajectory with " << joint_trajectory->points.size() << " waypoints");

    auto num_waypoints = joint_trajectory->points.size();
    Eigen::MatrixXd pos(num_joints_, num_waypoints);
    Eigen::MatrixXd vel(num_joints_, num_waypoints);
    Eigen::MatrixXd accel(num_joints_, num_waypoints);
    Eigen::VectorXd times(num_waypoints);

    for (size_t waypoint = 0; waypoint < num_waypoints; ++waypoint) {
      auto& cmd_waypoint = joint_trajectory->points[waypoint];

      if (cmd_waypoint.positions.size() != static_cast<size_t>(num_joints_) ||
          cmd_waypoint.velocities.size() != static_cast<size_t>(num_joints_) ||
          cmd_waypoint.accelerations.size() != static_cast<size_t>(num_joints_)) {
        RCLCPP_ERROR_STREAM(this->get_logger(), "Position, velocity, and acceleration sizes not correct for waypoint index " << waypoint);
        return;
      }

      if (!cmd_waypoint.effort.empty()) {
        RCLCPP_WARN_STREAM(this->get_logger(), "Effort commands in trajectories not supported; ignoring");
      }

      for (size_t joint = 0; joint < static_cast<size_t>(num_joints_); ++joint) {
        pos(joint, waypoint) = cmd_waypoint.positions[joint];
        vel(joint, waypoint) = cmd_waypoint.velocities[joint];
        accel(joint, waypoint) = cmd_waypoint.accelerations[joint];
      }

      times(waypoint) = cmd_waypoint.time_from_start.sec + cmd_waypoint.time_from_start.nanosec * 1e-9;
    }
    updateJointWaypoints(true, times, pos, vel, accel);
  }

  // Callback for trajectories with cartesian position waypoints
  void cartesianWaypointsCallback(const trajectory_msgs::msg::JointTrajectory::SharedPtr target_waypoints) {

    if (compliant_mode_) {
      RCLCPP_ERROR_STREAM(this->get_logger(), "Deactivate compliant mode to use cartesian trajectory");
      return;
    }

    if (target_waypoints->points.empty()) {
      RCLCPP_ERROR_STREAM(this->get_logger(), "No waypoints specified");
      return;
    }

    // Fill in an Eigen::Matrix3xd with the xyz goal
    size_t num_waypoints = target_waypoints->points.size();
    Eigen::Matrix3Xd xyz_positions(3, num_waypoints);
    Eigen::Matrix3Xd euler_angles(3, num_waypoints);
    Eigen::VectorXd times(num_waypoints);
    for (size_t i = 0; i < num_waypoints; ++i) {
      times(i) = target_waypoints->points[i].time_from_start.sec + target_waypoints->points[i].time_from_start.nanosec * 1e-9;
      xyz_positions(0, i) = target_waypoints->points[i].positions[0];
      xyz_positions(1, i) = target_waypoints->points[i].positions[1];
      xyz_positions(2, i) = target_waypoints->points[i].positions[2];
      euler_angles(0, i) = target_waypoints->points[i].positions[3];
      euler_angles(1, i) = target_waypoints->points[i].positions[4];
      euler_angles(2, i) = target_waypoints->points[i].positions[5];
    }

    // Replan
    updateSE3Waypoints(use_traj_times_, times, xyz_positions, &euler_angles, true);
  }

  // "Jog" the arm along each joint
  void jointJogCallback(const control_msgs::msg::JointJog::SharedPtr jog_msg) {

    if (!arm_initialized_)
      return;

    if (compliant_mode_) {
      RCLCPP_ERROR_STREAM(this->get_logger(), "Deactivate compliant mode to use joint jog");
      return;
    }

    bool inc_vel = true;
    if (jog_msg->velocities.empty()) {
      RCLCPP_WARN_STREAM(this->get_logger(), "No velocities specified... Assuming zero velocity");
      inc_vel = false;
    } 
    else if (jog_msg->velocities.size() != static_cast<size_t>(num_joints_)) {
      RCLCPP_WARN_STREAM(this->get_logger(), "Velocities size not matching number of joints... Ignoring!");
      inc_vel = false;
    }

    // Get current joint position
    // (We use the last position command for smoother motion)
    auto cur_pos = arm_->lastFeedback().getPositionCommand();
    Eigen::MatrixXd pos(num_joints_, 1);
    Eigen::MatrixXd vel(num_joints_, 1);
    Eigen::MatrixXd accel(num_joints_, 1);
    Eigen::VectorXd times(1);

    if (jog_msg->displacements.size() != static_cast<size_t>(num_joints_)) {
      RCLCPP_ERROR_STREAM(this->get_logger(), "Displacement size not correct");
      return;
    }

    for (size_t joint = 0; joint < static_cast<size_t>(num_joints_); ++joint) {
      pos(joint, 0) = jog_msg->displacements[joint] + cur_pos[joint];
      if (inc_vel)
        vel(joint, 0) = jog_msg->velocities[joint];
      else
        vel(joint, 0) = 0.0;
      accel(joint, 0) = 0.0;
    }

    times(0) = jog_msg->duration;

    updateJointWaypoints(true, times, pos, vel, accel);
  }

  // "Jog" the target end effector location in cartesian space, replanning
  // smoothly to the new location
  void cartesianJogCallback(const control_msgs::msg::JointJog::SharedPtr jog_msg) {

    if (!arm_initialized_)
      return;

    if (compliant_mode_) {
      RCLCPP_ERROR_STREAM(this->get_logger(), "Deactivate compliant mode to use cartesian jog");
      return;
    }

    if (jog_msg->displacements.size() != 3) {
      RCLCPP_ERROR_STREAM(this->get_logger(), "Displacement size not correct");
      return;
    }
    
    // Get current position and orientation
    // (We use the last position command for smoother motion)
    Eigen::Vector3d cur_pos;
    Eigen::Matrix3d cur_orientation;
    arm_->FK(arm_->lastFeedback().getPositionCommand(), cur_pos, cur_orientation);

    // Convert orientation to Euler angles
    Eigen::Vector3d cur_euler = cur_orientation.eulerAngles(0, 1, 2);

    Eigen::Matrix3Xd xyz_positions(3, 1);
    Eigen::Matrix3Xd euler_angles(3, 1);
    Eigen::VectorXd times(1);

    times(0) = jog_msg->duration;
    xyz_positions(0, 0) = cur_pos[0] + jog_msg->displacements[0];
    xyz_positions(1, 0) = cur_pos[1] + jog_msg->displacements[1];
    xyz_positions(2, 0) = cur_pos[2] + jog_msg->displacements[2];
    euler_angles(0, 0) = cur_euler[0];
    euler_angles(1, 0) = cur_euler[1];
    euler_angles(2, 0) = cur_euler[2];

    // Replan
    updateSE3Waypoints(use_traj_times_, times, xyz_positions, &euler_angles, true);
  }

  // "Jog" the target end effector location in SE(3), replanning
  // smoothly to the new location
  // First three entires are linear, and last three are angular
  void SE3JogCallback(const control_msgs::msg::JointJog::SharedPtr jog_msg) {

    if (!arm_initialized_ || has_active_trajectory_)
      return;

    if (compliant_mode_) {
      RCLCPP_ERROR_STREAM(this->get_logger(), "Deactivate compliant mode to use SE(3) jog");
      return;
    }

    if (jog_msg->displacements.size() != 6) {
      RCLCPP_ERROR_STREAM(this->get_logger(), "Displacement size not correct");
      return;
    }
    
    // Get current position and orientation
    // (We use the last position command for smoother motion)
    Eigen::Vector3d cur_pos;
    Eigen::Matrix3d cur_orientation, new_orientation;
    arm_->FK(arm_->lastFeedback().getPositionCommand(), cur_pos, cur_orientation);

    Eigen::Matrix3Xd xyz_positions(3, 1);
    Eigen::Matrix3Xd euler_angles(3, 1);
    Eigen::VectorXd times(1);

    // Calculate the new end-effector orientation
    // World frame's X-axis is End-effector frame's Z-axis: Roll
    // World frame's Y-axis is End-effector frame's X-axis: Pitch
    // World frame's Z-axis is End-effector frame's Y-axis: Yaw
    // In our convention, yaw is global (extrinsic) and roll is local (intrinsic), with respect to the end-effector frame
    times(0) = jog_msg->duration;
    new_orientation = cur_orientation
                      * Eigen::AngleAxisd(jog_msg->displacements[5], Eigen::Vector3d::UnitY()).matrix() 
                      * Eigen::AngleAxisd(jog_msg->displacements[4], Eigen::Vector3d::UnitX()).matrix()
                      * Eigen::AngleAxisd(jog_msg->displacements[3], Eigen::Vector3d::UnitZ()).matrix();

    euler_angles = new_orientation.eulerAngles(0, 1, 2);

    xyz_positions(0, 0) = cur_pos[0] + jog_msg->displacements[0]; // x
    xyz_positions(1, 0) = cur_pos[1] + jog_msg->displacements[1]; // y
    xyz_positions(2, 0) = cur_pos[2] + jog_msg->displacements[2]; // z

    // Replan
    updateSE3Waypoints(use_traj_times_, times, xyz_positions, &euler_angles, false);
  }

  /////////////////////////// UTILITY FUNCTIONS ///////////////////////////

  void publishState() {
    // Publish Joint State
    auto& fdbk = arm_->lastFeedback();

    auto pos = fdbk.getPosition();
    auto vel = fdbk.getVelocity();
    auto eff = fdbk.getEffort();

    state_msg_.position.resize(pos.size());
    state_msg_.velocity.resize(vel.size());
    state_msg_.effort.resize(eff.size());
    state_msg_.header.stamp = this->now();

    Eigen::VectorXd::Map(&state_msg_.position[0], pos.size()) = pos;
    Eigen::VectorXd::Map(&state_msg_.velocity[0], vel.size()) = vel;
    Eigen::VectorXd::Map(&state_msg_.effort[0], eff.size()) = eff;

    arm_state_pub_->publish(state_msg_);

    // Publish End Effector Pose
    Eigen::Vector3d cur_pose;
    Eigen::Matrix3d cur_orientation;
    arm_->FK(pos, cur_pose, cur_orientation);
    Eigen::Quaterniond cur_orientation_quat(cur_orientation);

    geometry_msgs::msg::PoseStamped pose_msg;
    pose_msg.header.stamp = this->now();
    pose_msg.pose.position.x = cur_pose[0];
    pose_msg.pose.position.y = cur_pose[1];
    pose_msg.pose.position.z = cur_pose[2];
    pose_msg.pose.orientation.x = cur_orientation_quat.x();
    pose_msg.pose.orientation.y = cur_orientation_quat.y();
    pose_msg.pose.orientation.z = cur_orientation_quat.z();
    pose_msg.pose.orientation.w = cur_orientation_quat.w();

    end_effector_pose_publisher_->publish(pose_msg);

    // Publish Center of Mass
    auto& model = arm_->robotModel();
    Eigen::VectorXd masses;
    robot_model::Matrix4dVector frames;
    model.getMasses(masses);
    model.getFK(robot_model::FrameType::CenterOfMass, pos, frames);

    center_of_mass_message_.m = 0.0;
    Eigen::Vector3d weighted_sum_com = Eigen::Vector3d::Zero();
    for(size_t i = 0; i < model.getFrameCount(robot_model::FrameType::CenterOfMass); ++i) {
      center_of_mass_message_.m += masses(i);
      frames[i] *= masses(i);
      weighted_sum_com(0) += frames[i](0, 3);
      weighted_sum_com(1) += frames[i](1, 3);
      weighted_sum_com(2) += frames[i](2, 3);
    }
    weighted_sum_com /= center_of_mass_message_.m;

    center_of_mass_message_.com.x = weighted_sum_com(0);
    center_of_mass_message_.com.y = weighted_sum_com(1);
    center_of_mass_message_.com.z = weighted_sum_com(2);

    center_of_mass_publisher_->publish(center_of_mass_message_);
  }

  void setColor(const Color& color) {
    auto& command = arm_->pendingCommand();
    for (size_t i = 0; i < command.size(); ++i) {
      command[i].led().set(color);
    }
  }

  // Each row is a separate joint; each column is a separate waypoint.
  void updateJointWaypoints(const bool use_traj_times, const Eigen::VectorXd& times, const Eigen::MatrixXd& angles, const Eigen::MatrixXd& velocities, const Eigen::MatrixXd& accelerations) {
    // Data sanity check:
    if (angles.rows() != velocities.rows()                  || // Number of joints
      angles.rows() != accelerations.rows()                 ||
      angles.rows() != static_cast<long int>(arm_->size())  ||
      angles.cols() != velocities.cols()                    || // Number of waypoints
      angles.cols() != accelerations.cols()                 ||
      angles.cols() != times.size()                         ||
      angles.cols() == 0) {
      RCLCPP_ERROR(this->get_logger(), "Angles, velocities, accelerations, or times were not the correct size");
      return;
    }

    // Replan:
    if (use_traj_times) {
      arm_->setGoal(arm::Goal::createFromWaypoints(times, angles, velocities, accelerations));
    } else {
      arm_->setGoal(arm::Goal::createFromWaypoints(angles, velocities, accelerations));
    }
  }
  
  // Helper function to condense functionality between various message/action callbacks above
  // Replan a smooth joint trajectory from the current location through a
  // series of cartesian waypoints.
  // xyz positions should be a 3xn vector of target positions
  void updateSE3Waypoints(const bool use_traj_times, const Eigen::VectorXd& times, const Eigen::Matrix3Xd& xyz_positions, const Eigen::Matrix3Xd* euler_angles = nullptr, const bool pureCartesian = false) {
    // Data sanity check:
    if (euler_angles && euler_angles->cols() != xyz_positions.cols())
      return;

    // These are the joint angles that will be added
    auto num_waypoints = xyz_positions.cols();
    Eigen::MatrixXd positions(arm_->size(), num_waypoints);

    // Plan to each subsequent point from the last position
    // (We use the last position command for smoother motion)
    Eigen::VectorXd last_position = arm_->lastFeedback().getPositionCommand();

    if(use_ik_seed_) {
      last_position = ik_seed_;
    }

    int min_num_joints = 6;
    if(pureCartesian)
    {
      min_num_joints = 3;
    }

    // For each waypoint, find the joint angles to move to it, starting from the last
    // waypoint, and save into the position vector.
    if (euler_angles && num_joints_ >= min_num_joints) {
      // If we are given tip directions, add these too...
      for (size_t i = 0; i < static_cast<size_t>(num_waypoints); ++i) {

        // Covert euler angles to a 3x3 rotation matrix
        Eigen::Matrix3d rotation_matrix;

        // Following Eigen's convention: 
        // Yaw(Z) (locally) → Pitch(Y) (locally) → Roll(X) (locally)
        // which is equivalent to:
        // Roll(X) (globally) → Pitch(Y) (globally) → Yaw(Z) (globally) 
        // Roll is extrinsic, and yaw is intrinsic
        rotation_matrix = Eigen::AngleAxisd(euler_angles->col(i)[0], Eigen::Vector3d::UnitX()).matrix()
                        * Eigen::AngleAxisd(euler_angles->col(i)[1], Eigen::Vector3d::UnitY()).matrix()
                        * Eigen::AngleAxisd(euler_angles->col(i)[2], Eigen::Vector3d::UnitZ()).matrix();

        last_position = arm_->solveIK(last_position, xyz_positions.col(i), rotation_matrix);

        auto fk_check = arm_->FK(last_position);
        auto mag_diff = (xyz_positions.col(i) - fk_check).norm();

        if (mag_diff > 0.01) {
          RCLCPP_WARN_STREAM(this->get_logger(), "IK Solution: "
                                                    << last_position[0] << " | "
                                                    << last_position[1] << " | "
                                                    << last_position[2] << " | "
                                                    << last_position[3] << " | "
                                                    << last_position[4] << " | "
                                                    << last_position[5]);
          RCLCPP_WARN_STREAM(this->get_logger(), "Pose of IK Solution: "
                                                   << fk_check[0] << ", "
                                                   << fk_check[1] << ", "
                                                   << fk_check[2]);
          RCLCPP_WARN_STREAM(this->get_logger(), "Distance between target and IK pose: " << mag_diff);
        }
        positions.col(i) = last_position;
      }
    } else {
      for (size_t i = 0; i < static_cast<size_t>(num_waypoints); ++i) {
        last_position = arm_->solveIK(last_position, xyz_positions.col(i));
        positions.col(i) = last_position;
      }
    }

    // Replan:
    if (use_traj_times)
      arm_->setGoal(arm::Goal::createFromPositions(times, positions));
    else
      arm_->setGoal(arm::Goal::createFromPositions(positions));
  }

  /////////////////// Initialize arm ///////////////////
  bool initializeArm() {

    // Validate the configuration before proceeding
    if (config_package_.empty() || config_file_.empty())
    {
      throw std::runtime_error("Both config_package and config_file must be provided.");
    }

    // Resolve the config file path using the package share directory
    const std::string package_share_directory = ament_index_cpp::get_package_share_directory(config_package_);
    const std::string config_file_path = package_share_directory + "/config/" + config_file_;
    std::vector<std::string> errors;
  
    // Load the config
    const auto arm_config = RobotConfig::loadConfig(config_file_path, errors);
    for (const auto& error : errors) {
      RCLCPP_ERROR(this->get_logger(), error.c_str());
    }
    if (!arm_config) {
      RCLCPP_ERROR(this->get_logger(), "Failed to load configuration from: %s", config_file_path.c_str());
      return -1;
    }

    // Create arm from config
    arm_ = arm::Arm::create(*arm_config);

    // Terminate if arm not found
    if (!arm_) {
      RCLCPP_ERROR(this->get_logger(), "Failed to create arm!");
      return false;
    }
    RCLCPP_INFO(this->get_logger(), "Arm connected.");
    num_joints_ = arm_->size();

    // Check if home position is provided
    if (arm_config->getUserData().hasFloatList("home_position")) {

      // Check that home_position has the right length
      if (arm_config->getUserData().getFloatList("home_position").size() != num_joints_) {
        errors.push_back("HEBI config \"user_data\"'s \"home_position\" field must have the same number of elements as degrees of freedom!");
        std::cout << num_joints_ << std::endl;
      }
      else {
        home_position_ = Eigen::Map<Eigen::VectorXd>(arm_config->getUserData().getFloatList("home_position").data(), arm_config->getUserData().getFloatList("home_position").size());
        go_to_home_ = true;
        RCLCPP_INFO(this->get_logger(), "Found and successfully read 'home_position' parameter.");
      }
    } else {
      errors.push_back("\"home_position\" not provided in config file. Not traveling to home.");
      home_position_.fill(std::numeric_limits<double>::quiet_NaN());
    }

    // Check if IK seed is provided
    if (arm_config->getUserData().hasFloatList("ik_seed")) {

      // Check that ik_seed has the right length
      if (arm_config->getUserData().getFloatList("ik_seed").size() != num_joints_) {
        errors.push_back("HEBI config \"user_data\"'s \"ik_seed\" field must have the same number of elements as degrees of freedom!");
        use_ik_seed_ = false;
        std::cout << num_joints_ << std::endl;
      }
      else {
        ik_seed_ = Eigen::Map<Eigen::VectorXd>(arm_config->getUserData().getFloatList("ik_seed").data(), arm_config->getUserData().getFloatList("ik_seed").size());
        RCLCPP_INFO(this->get_logger(), "Found and successfully read 'ik_seed' parameter");
      }
    } else {
      errors.push_back("\"ik_seed\" not provided in config file. Setting use_ik_seed to false.");
      use_ik_seed_ = false;
    }

    // If there are errors, print them and throw an exception
    if (!errors.empty()) {
        for (const auto& error : errors) {
          RCLCPP_ERROR(this->get_logger(), error.c_str());
        }
    }

    // // Get the "ik_seed" for the arm
    // if (this->has_parameter("ik_seed")) {
    //   this->get_parameter("ik_seed", ik_seed_vector);
    //   if (ik_seed_vector.size() == 0)
    //   {
    //     RCLCPP_WARN(this->get_logger(), "'ik_seed' parameter is empty; Setting use_ik_seed to false!");
    //     use_ik_seed_ = false;
    //   }
    //   else
    //   {
    //     RCLCPP_INFO(this->get_logger(), "Found and successfully read 'ik_seed' parameter");
    //     if (ik_seed_vector.size() != this->arm_->size()) {
    //       RCLCPP_WARN(this->get_logger(), "'ik_seed' parameter not the same length as HRDF file's number of DoF! Setting use_ik_seed to false!");
    //       use_ik_seed_ = false;
    //     }
    //     else 
    //     {
    //       ik_seed_ = Eigen::VectorXd(arm_->size());
    //       for (size_t i = 0; i < ik_seed_vector.size(); ++i) {
    //         ik_seed_[i] = ik_seed_vector[i];
    //       }
    //     }
    //   }
    // } else {
    //   RCLCPP_WARN(this->get_logger(), "Could not find/read 'ik_seed' parameter; Setting use_ik_seed to false!");
    //   use_ik_seed_ = false;
    // }

    // Get the "use_traj_times" for the arm
    if (this->has_parameter("use_traj_times")) {
      this->get_parameter("use_traj_times", use_traj_times_);
    } else {
      RCLCPP_WARN(this->get_logger(), "Could not find/read 'use_traj_times' parameter; Setting use_traj_times to true!");
      use_traj_times_ = true;
    }

    // Get the "prefix" for the joint state topic
    std::string prefix;
    if (this->has_parameter("prefix")) {
      this->get_parameter("prefix", prefix);
    }

    // Make a list of family/actuator formatted names for the JointState publisher
    std::vector<std::string> full_names;
    for (size_t idx = 0; idx < arm_config->getNames().size(); ++idx) {
      full_names.push_back(prefix + arm_config->getNames().at(idx));
    }
    // TODO: Figure out a way to get link names from the arm, so it doesn't need to be input separately
    state_msg_.name = full_names;
    return true;
  }
};

} // namespace ros
} // namespace hebi

int main(int argc, char ** argv) {
  rclcpp::init(argc, argv);
  auto node = std::make_shared<hebi::ros::ArmNode>();

  while (rclcpp::ok()) {

    node->update();
    // Call any pending callbacks (note -- this may update our planned motion)
    rclcpp::spin_some(node);
  }

  rclcpp::shutdown();
  return 0;
}<|MERGE_RESOLUTION|>--- conflicted
+++ resolved
@@ -32,7 +32,6 @@
   
   ArmNode() : Node("arm_node") {
 
-<<<<<<< HEAD
   // Parameter Description
   // Parameters passed into the node
   auto config_file_des = rcl_interfaces::msg::ParameterDescriptor{};
@@ -68,59 +67,21 @@
 
   // Create parameter callbacks for the remaining parameters, which can be changed during runtime
   parameter_event_handler_ = std::make_shared<rclcpp::ParameterEventHandler>(this);
-=======
-    // Parameter Description
-    auto names_des = rcl_interfaces::msg::ParameterDescriptor{};
-    auto families_des = rcl_interfaces::msg::ParameterDescriptor{};
-    auto gains_package_des = rcl_interfaces::msg::ParameterDescriptor{};
-    auto gains_file_des = rcl_interfaces::msg::ParameterDescriptor{};
-    auto hrdf_package_des = rcl_interfaces::msg::ParameterDescriptor{};
-    auto hrdf_file_des = rcl_interfaces::msg::ParameterDescriptor{};
-    auto home_position_des = rcl_interfaces::msg::ParameterDescriptor{};
-    auto ik_seed_des = rcl_interfaces::msg::ParameterDescriptor{};
-    auto prefix_des = rcl_interfaces::msg::ParameterDescriptor{};
-    auto use_traj_times_des = rcl_interfaces::msg::ParameterDescriptor{};
-    auto compliant_mode_des = rcl_interfaces::msg::ParameterDescriptor{};
-
-    names_des.description = "Array of Names of the HEBI Modules";
-    families_des.description = "Array of Families of HEBI Modules";
-    gains_package_des.description = "ROS package containing the gains file for your HEBI arm";
-    gains_file_des.description = "Relative path of the gains file from the gains_package";
-    hrdf_package_des.description = "ROS package containing the HRDF file for your HEBI arm";
-    hrdf_file_des.description = "Relative path of the HRDF file from the hrdf_package";
-    home_position_des.description = "Array of float values to move your arm after initialization.";
-    ik_seed_des.description = "Seed for inverse kinematics. Can be changed during runtime.";
-    prefix_des.description = "";
-    use_traj_times_des.description = "";
-    compliant_mode_des.description = "No arm motion can be commanded in compliant mode. Can be changed during runtime.";
-
-    // Declare default parameter values
-    this->declare_parameter("names", rclcpp::PARAMETER_STRING_ARRAY);
-    this->declare_parameter("families", rclcpp::PARAMETER_STRING_ARRAY);
-    this->declare_parameter("gains_package", rclcpp::PARAMETER_STRING);
-    this->declare_parameter("gains_file", rclcpp::PARAMETER_STRING);
-    this->declare_parameter("hrdf_package", rclcpp::PARAMETER_STRING);
-    this->declare_parameter("hrdf_file", rclcpp::PARAMETER_STRING);
-    this->declare_parameter("home_position", rclcpp::PARAMETER_DOUBLE_ARRAY);
-    this->declare_parameter("ik_seed", rclcpp::PARAMETER_DOUBLE_ARRAY);
-    this->declare_parameter("prefix", "");
-    this->declare_parameter("use_traj_times", true);
-    this->declare_parameter("compliant_mode", false);
-
-    // Parameter subscriber
-    parameter_event_handler_ = std::make_shared<rclcpp::ParameterEventHandler>(this);
-
-    // Parameter callbacks
-    ik_seed_callback_handle_ = parameter_event_handler_->add_parameter_callback("ik_seed", std::bind(&ArmNode::ikSeedCallback, this, std::placeholders::_1));
-    use_traj_times_callback_handle_ = parameter_event_handler_->add_parameter_callback("use_traj_times", std::bind(&ArmNode::useTrajTimesCallback, this, std::placeholders::_1));
-    compliant_mode_callback_handle_ = parameter_event_handler_->add_parameter_callback("compliant_mode", std::bind(&ArmNode::compliantModeCallback, this, std::placeholders::_1));
-
-    // Subscribers
-    joint_jog_subscriber_ = this->create_subscription<control_msgs::msg::JointJog>("joint_jog", 50, std::bind(&ArmNode::jointJogCallback, this, std::placeholders::_1));
-    cartesian_jog_subscriber_ = this->create_subscription<control_msgs::msg::JointJog>("cartesian_jog", 50, std::bind(&ArmNode::cartesianJogCallback, this, std::placeholders::_1));
-    SE3_jog_subscriber_ = this->create_subscription<control_msgs::msg::JointJog>("SE3_jog", 50, std::bind(&ArmNode::SE3JogCallback, this, std::placeholders::_1));
-    joint_waypoint_subscriber_ = this->create_subscription<trajectory_msgs::msg::JointTrajectory>("joint_trajectory", 50, std::bind(&ArmNode::jointWaypointsCallback, this, std::placeholders::_1));
-    cartesian_waypoint_subscriber_ = this->create_subscription<trajectory_msgs::msg::JointTrajectory>("cartesian_trajectory", 50, std::bind(&ArmNode::cartesianWaypointsCallback, this, std::placeholders::_1));
+
+  // Parameter callbacks
+  ik_seed_callback_handle_ = parameter_event_handler_->add_parameter_callback("ik_seed", std::bind(&ArmNode::ikSeedCallback, this, std::placeholders::_1));
+  use_traj_times_callback_handle_ = parameter_event_handler_->add_parameter_callback("use_traj_times", std::bind(&ArmNode::useTrajTimesCallback, this, std::placeholders::_1));
+  compliant_mode_callback_handle_ = parameter_event_handler_->add_parameter_callback("compliant_mode", std::bind(&ArmNode::compliantModeCallback, this, std::placeholders::_1));
+
+  // Common Subscribers
+  joint_jog_subscriber_ = this->create_subscription<control_msgs::msg::JointJog>("joint_jog", 50, std::bind(&ArmNode::jointJogCallback, this, std::placeholders::_1));
+  cartesian_jog_subscriber_ = this->create_subscription<control_msgs::msg::JointJog>("cartesian_jog", 50, std::bind(&ArmNode::cartesianJogCallback, this, std::placeholders::_1));
+  SE3_jog_subscriber_ = this->create_subscription<control_msgs::msg::JointJog>("SE3_jog", 50, std::bind(&ArmNode::SE3JogCallback, this, std::placeholders::_1));
+  joint_waypoint_subscriber_ = this->create_subscription<trajectory_msgs::msg::JointTrajectory>("joint_trajectory", 50, std::bind(&ArmNode::jointWaypointsCallback, this, std::placeholders::_1));
+  cartesian_waypoint_subscriber_ = this->create_subscription<trajectory_msgs::msg::JointTrajectory>("cartesian_trajectory", 50, std::bind(&ArmNode::cartesianWaypointsCallback, this, std::placeholders::_1));
+
+  // Subscribers specific to plugins
+
 
     // Publishers
     arm_state_pub_ = this->create_publisher<sensor_msgs::msg::JointState>("joint_states", 50);
@@ -136,41 +97,6 @@
       "arm_motion",
       std::bind(&ArmNode::handleArmMotionGoal, this, std::placeholders::_1, std::placeholders::_2),
       std::bind(&ArmNode::handleArmMotionCancel, this, std::placeholders::_1),
-      std::bind(&ArmNode::handleArmMotionAccepted, this, std::placeholders::_1));
-
-    // Initialize the arm
-    if (!initializeArm()) {
-      RCLCPP_ERROR(this->get_logger(), "Could not initialize arm!");
-      return;
-    }
->>>>>>> 0a5ec855
-
-  // Parameter callbacks
-  ik_seed_callback_handle_ = parameter_event_handler_->add_parameter_callback("ik_seed", std::bind(&ArmNode::ikSeedCallback, this, std::placeholders::_1));
-  use_traj_times_callback_handle_ = parameter_event_handler_->add_parameter_callback("use_traj_times", std::bind(&ArmNode::useTrajTimesCallback, this, std::placeholders::_1));
-  compliant_mode_callback_handle_ = parameter_event_handler_->add_parameter_callback("compliant_mode", std::bind(&ArmNode::compliantModeCallback, this, std::placeholders::_1));
-
-  // Common Subscribers
-  joint_jog_subscriber_ = this->create_subscription<control_msgs::msg::JointJog>("joint_jog", 50, std::bind(&ArmNode::jointJogCallback, this, std::placeholders::_1));
-  cartesian_jog_subscriber_ = this->create_subscription<control_msgs::msg::JointJog>("cartesian_jog", 50, std::bind(&ArmNode::cartesianJogCallback, this, std::placeholders::_1));
-  SE3_jog_subscriber_ = this->create_subscription<control_msgs::msg::JointJog>("SE3_jog", 50, std::bind(&ArmNode::SE3JogCallback, this, std::placeholders::_1));
-  joint_waypoint_subscriber_ = this->create_subscription<trajectory_msgs::msg::JointTrajectory>("joint_trajectory", 50, std::bind(&ArmNode::jointWaypointsCallback, this, std::placeholders::_1));
-  cartesian_waypoint_subscriber_ = this->create_subscription<trajectory_msgs::msg::JointTrajectory>("cartesian_trajectory", 50, std::bind(&ArmNode::cartesianWaypointsCallback, this, std::placeholders::_1));
-
-  // Subscribers specific to plugins
-
-
-  // Publishers
-  arm_state_pub_ = this->create_publisher<sensor_msgs::msg::JointState>("fdbk_joint_states", 50);
-  center_of_mass_publisher_ = this->create_publisher<geometry_msgs::msg::Inertia>("inertia", 50);
-  end_effector_pose_publisher_ = this->create_publisher<geometry_msgs::msg::PoseStamped>("ee_pose", 50);
-  
-  // start the action server
-  action_server_ = rclcpp_action::create_server<ArmMotion>(
-    this,
-    "arm_motion",
-    std::bind(&ArmNode::handleArmMotionGoal, this, std::placeholders::_1, std::placeholders::_2),
-    std::bind(&ArmNode::handleArmMotionCancel, this, std::placeholders::_1),
     std::bind(&ArmNode::handleArmMotionAccepted, this, std::placeholders::_1)
   );
 
@@ -186,8 +112,7 @@
       RCLCPP_ERROR(this->get_logger(), "Could not go to home position: %s", e.what());
       return;
     }
-<<<<<<< HEAD
-=======
+  }
 
     // Raise homed flag only after it reaches the home position
     while (!arm_->atGoal() && rclcpp::ok()) {
@@ -195,16 +120,7 @@
     }  
     arm_initialized_ = true;
     RCLCPP_INFO(this->get_logger(), "Reached home position");
->>>>>>> 0a5ec855
-  }
-
-  // Raise homed flag only after it reaches the home position
-  while (!arm_->atGoal() && rclcpp::ok()) {
-    update();
-  }  
-  homed_flag_ = true;
-  RCLCPP_INFO(this->get_logger(), "Reached home position");
-}
+  }
 
 void update() {
   // Update feedback, and command the arm to move along its planned path
